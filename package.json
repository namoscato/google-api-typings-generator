--- conflicted
+++ resolved
@@ -16,17 +16,13 @@
     "@types/jasmine": "^3.5.0",
     "@types/lodash": "^4.14.149",
     "@types/request": "2.48.4",
-    "dtslint": "^2.0.2",
+    "dtslint": "^2.0.3",
     "jasmine": "^3.5.0",
     "mocha": "^6.2.2"
   },
   "dependencies": {
     "commander": "^4.0.1",
     "dot": "^1.1.3",
-<<<<<<< HEAD
-=======
-    "dtslint": "^2.0.3",
->>>>>>> 3010a0c2
     "lodash": "^4.17.15",
     "request": "^2.88.0",
     "ts-node": "^8.5.4",
