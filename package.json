{
  "name": "google-api-typings-generator",
  "description": "Google API Typescript typings definitions generator",
  "repository": {
    "type": "git",
    "url": "https://github.com/Maxim-Mazurok/google-api-typings-generator.git"
  },
  "license": "MIT",
  "scripts": {
    "dtslint": "dtslint",
    "lint": "ts-node bin/lint.ts ./types",
    "start": "ts-node -T src/cli.ts --out ./types",
<<<<<<< HEAD
    "test": "tsc --noEmit && mocha"
=======
    "test": "mocha tests/tests.ts --require ts-node/register",
    "check": "gts check",
    "clean": "gts clean",
    "compile": "tsc -p .",
    "fix": "gts fix",
    "prepare": "npm run compile",
    "pretest": "npm run compile",
    "posttest": "npm run check"
>>>>>>> 73b0dc2f
  },
  "engines": {
    "npm": "6.13.4"
  },
  "devDependencies": {
    "@types/commander": "^2.12.2",
    "@types/dot": "^1.1.3",
    "@types/gapi.client.discovery": "^1.0.1",
    "@types/jasmine": "^3.5.3",
    "@types/lodash": "^4.14.149",
    "@types/node": "^12.12.25",
    "@types/request": "2.48.4",
    "dtslint": "^2.0.5",
    "gts": "^1.1.2",
    "jasmine": "^3.5.0",
    "mocha": "^7.0.1",
    "npm-run-all": "^4.1.5"
  },
  "dependencies": {
<<<<<<< HEAD
    "commander": "^4.1.0",
    "deep-sort-object": "^1.0.2",
=======
    "commander": "^4.1.1",
>>>>>>> 73b0dc2f
    "dot": "^1.1.3",
    "lodash": "^4.17.15",
    "request": "^2.88.0",
    "ts-node": "^8.6.2",
    "typescript": "^3.7.5"
  }
}<|MERGE_RESOLUTION|>--- conflicted
+++ resolved
@@ -10,9 +10,6 @@
     "dtslint": "dtslint",
     "lint": "ts-node bin/lint.ts ./types",
     "start": "ts-node -T src/cli.ts --out ./types",
-<<<<<<< HEAD
-    "test": "tsc --noEmit && mocha"
-=======
     "test": "mocha tests/tests.ts --require ts-node/register",
     "check": "gts check",
     "clean": "gts clean",
@@ -21,7 +18,6 @@
     "prepare": "npm run compile",
     "pretest": "npm run compile",
     "posttest": "npm run check"
->>>>>>> 73b0dc2f
   },
   "engines": {
     "npm": "6.13.4"
@@ -41,12 +37,8 @@
     "npm-run-all": "^4.1.5"
   },
   "dependencies": {
-<<<<<<< HEAD
-    "commander": "^4.1.0",
     "deep-sort-object": "^1.0.2",
-=======
     "commander": "^4.1.1",
->>>>>>> 73b0dc2f
     "dot": "^1.1.3",
     "lodash": "^4.17.15",
     "request": "^2.88.0",
