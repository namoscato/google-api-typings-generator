--- conflicted
+++ resolved
@@ -30,10 +30,6 @@
   "dependencies": {
     "commander": "^4.1.0",
     "dot": "^1.1.3",
-<<<<<<< HEAD
-=======
-    "dtslint": "^2.0.5",
->>>>>>> fd3c0b07
     "lodash": "^4.17.15",
     "request": "^2.88.0",
     "ts-node": "^8.5.4",
