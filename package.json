--- conflicted
+++ resolved
@@ -37,14 +37,9 @@
     "npm-run-all": "^4.1.5"
   },
   "dependencies": {
-<<<<<<< HEAD
     "@expo/spawn-async": "^1.5.0",
-    "commander": "^4.1.1",
+    "commander": "^5.0.0",
     "deep-sort-object": "^1.0.2",
-=======
-    "deep-sort-object": "^1.0.2",
-    "commander": "^5.0.0",
->>>>>>> ab49ade4
     "dot": "^1.1.3",
     "lodash": "^4.17.15",
     "parse-git-status": "^0.1.0",
