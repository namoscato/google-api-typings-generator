{
  "name": "google-api-typings-generator",
  "description": "Google API Typescript typings definitions generator",
  "scripts": {
    "dtslint": "dtslint",
    "lint": "ts-node bin/lint.ts ./types",
    "start": "ts-node -T src/cli.ts --out ./types",
    "test": "tsc --noEmit && mocha tests/tests.ts --require ts-node/register"
  },
  "engines": {
    "npm": "6.13.4"
  },
  "devDependencies": {
    "@types/commander": "^2.12.2",
    "@types/dot": "^1.1.3",
    "@types/gapi.client.discovery": "^1.0.1",
    "@types/jasmine": "^3.5.0",
    "@types/lodash": "^4.14.149",
    "@types/request": "2.48.4",
    "dtslint": "^2.0.3",
    "jasmine": "^3.5.0",
<<<<<<< HEAD
    "mocha": "^6.2.2",
    "npm-run-all": "^4.1.5"
=======
    "mocha": "^7.0.0"
>>>>>>> 67b8a7e5
  },
  "dependencies": {
    "commander": "^4.0.1",
    "dot": "^1.1.3",
    "lodash": "^4.17.15",
    "request": "^2.88.0",
    "ts-node": "^8.5.4",
    "typescript": "^3.7.4"
  }
}<|MERGE_RESOLUTION|>--- conflicted
+++ resolved
@@ -17,14 +17,10 @@
     "@types/jasmine": "^3.5.0",
     "@types/lodash": "^4.14.149",
     "@types/request": "2.48.4",
-    "dtslint": "^2.0.3",
+    "dtslint": "^2.0.5",
     "jasmine": "^3.5.0",
-<<<<<<< HEAD
-    "mocha": "^6.2.2",
+    "mocha": "^7.0.0",
     "npm-run-all": "^4.1.5"
-=======
-    "mocha": "^7.0.0"
->>>>>>> 67b8a7e5
   },
   "dependencies": {
     "commander": "^4.0.1",
