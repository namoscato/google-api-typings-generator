--- conflicted
+++ resolved
@@ -419,24 +419,6 @@
     console.log();
   }
 
-<<<<<<< HEAD
-=======
-  static parseVersion(version: string) {
-    let major, minor, patch;
-    const match = version.match(/v(\d+)?(?:\.(\d+))?(.*)?/);
-
-    if (match) {
-      major = match[1] || 0;
-      minor = match[2];
-      patch = match[3];
-
-      return `${major}${minor ? '.' + minor : ''}${patch ? '-' + patch : ''}`;
-    }
-
-    throw new Error(`Unable to parse invalid version: ${version}`)
-  }
-
->>>>>>> 5527fe1d
   static parseOutPath(dir: string) {
     if (!fs.existsSync(dir)) {
       throw new Error(`Directory not found: ${dir}`);
