import doT from 'dot';
import fs from 'fs';
import _ from 'lodash';
import path, { resolve, join, basename } from 'path';
import request from 'request';
import sortObject from 'deep-sort-object';
import { getResourceTypeName, parseVersion } from './utils';
import JsonSchema = gapi.client.discovery.JsonSchema;
import RestResource = gapi.client.discovery.RestResource;
import RestDescription = gapi.client.discovery.RestDescription;

<<<<<<< HEAD
export const typingsPrefix = 'gapi.client.';
=======
export const tmpDirPath = resolve(__dirname, './../.tmp');
>>>>>>> 1954654a

const typesMap: { [key: string]: string } = {
  integer: 'number',
  object: 'any',
  any: 'any',
  string: 'string',
};

interface TextWriter {
  write(chunk?: string): void;

  end(): void;
}

class StreamWriter implements TextWriter {
  constructor(private stream: fs.WriteStream) {}

  write(chunk: string) {
    this.stream.write(chunk);
  }

  end() {
    this.stream.end();
  }
}

const excludedApi = [
  'dialogflow',
  'replicapool',
  'replicapoolupdater',
  'apigee',
];

const irregularSpaces = [
  /\u000B/g, // Line Tabulation (\v) - <VT>
  /\u000C/g, // Form Feed (\f) - <FF>
  /\u00A0/g, // No-Break Space - <NBSP>
  /\u0085/g, // Next Line
  /\u1680/g, // Ogham Space Mark
  /\u180E/g, // Mongolian Vowel Separator - <MVS>
  /\ufeff/g, // Zero Width No-Break Space - <BOM>
  /\u2000/g, // En Quad
  /\u2001/g, // Em Quad
  /\u2002/g, // En Space - <ENSP>
  /\u2003/g, // Em Space - <EMSP>
  /\u2004/g, // Tree-Per-Em
  /\u2005/g, // Four-Per-Em
  /\u2006/g, // Six-Per-Em
  /\u2007/g, // Figure Space
  /\u2008/g, // Punctuation Space - <PUNCSP>
  /\u2009/g, // Thin Space
  /\u200A/g, // Hair Space
  /\u200B/g, // Zero Width Space - <ZWSP>
  /\u2028/g, // Line Separator
  /\u2029/g, // Paragraph Separator
  /\u202F/g, // Narrow No-Break Space
  /\u205f/g, // Medium Mathematical Space
  /\u3000/g, // Ideographic Space
];

class IndentedTextWriter {
  constructor(
    private writer: TextWriter,
    public newLine = '\n',
    public tabString = '    '
  ) {}

  indent = 0;

  write(chunk: string) {
    this.writer.write(chunk);
  }

  startIndentedLine(chunk = '') {
    // tslint:disable-next-line:ban
    this.write(Array(this.indent + 1).join(this.tabString) + chunk);
  }

  endIndentedLine(chunk = '') {
    // tslint:disable-next-line:ban
    this.write(chunk + Array(this.indent + 1).join(this.tabString));
  }

  writeLine(chunk = '') {
    this.startIndentedLine(chunk + this.newLine);
  }

  writeNewLine(chunk = '') {
    this.endIndentedLine(chunk + this.newLine);
  }

  end() {
    this.writer.end();
  }
}

interface TypescriptTextWriter {
  namespace(
    name: string,
    context: (writer: TypescriptTextWriter) => void
  ): void;
}

type TypescriptWriterCallback = (writer: TypescriptTextWriter) => void;

function formatPropertyName(name: string) {
  if (
    name.indexOf('.') >= 0 ||
    name.indexOf('-') >= 0 ||
    name.indexOf('@') >= 0
  ) {
    return `"${name}"`;
  }
  return name;
}

const ensureDirectoryExists = (directory: string) => {
  if (!fs.existsSync(directory)) {
    fs.mkdirSync(directory, { recursive: true });
  }
};

class TypescriptTextWriter implements TypescriptTextWriter {
  constructor(private writer: IndentedTextWriter) {}

  private braces(
    text: string,
    context: (writer: TypescriptTextWriter) => void
  ) {
    this.writer.writeLine(text + ' {');
    this.writer.indent++;
    context(this);
    this.writer.indent--;
    this.writer.writeLine('}');
  }

  referenceTypes(type: string) {
    this.writer.writeLine(`/// <reference types="${type}" />`);
  }

  namespace(name: string, context: TypescriptWriterCallback) {
    this.braces(`namespace ${name}`, context);
  }

  declareNamespace(name: string, context: TypescriptWriterCallback) {
    this.writer.writeLine();
    this.braces(`declare namespace ${name}`, context);
  }

  interface(name: string, context: TypescriptWriterCallback) {
    // this.writer.writeLine();
    this.braces(`interface ${name}`, context);
  }

  anonymousType(context: TypescriptWriterCallback) {
    this.endLine('{');
    this.writer.indent++;
    context(this);
    this.writer.indent--;
    this.writer.startIndentedLine('}');
  }

  newLine(chunk: string) {
    this.writer.startIndentedLine(chunk);
  }

  endLine(chunk = '') {
    this.writer.write(chunk);
    this.writer.write(this.writer.newLine);
  }

  scope(context: TypescriptWriterCallback, startTag = '{', endTag = '}') {
    this.writer.write(startTag);
    this.writer.write(this.writer.newLine);
    this.writer.indent++;
    context(this);
    this.writer.indent--;
    this.writer.startIndentedLine(endTag);
  }

  property(
    name: string,
    type: string | TypescriptWriterCallback,
    required = true
  ) {
    if (typeof type === 'function') {
      this.writer.startIndentedLine(
        `${formatPropertyName(name)}${required ? '' : '?'}: `
      );
      type(this);
      this.endLine(';');
    } else if (typeof type === 'string') {
      this.writer.writeLine(
        `${formatPropertyName(name)}${required ? '' : '?'}: ${type};`
      );
    }
  }

  comment(text = '') {
    if (!text || text === '') {
      return;
    }

    const maxLine = 150;

    let lines: string[] = [];

    for (const line of text
      .trim()
      .split(/\r\n|\r|\n|\u000a\u000d|\u000a|\u000d|\u240a/g)) {
      if (line.length > maxLine) {
        const words = line.split(' ');
        let newLine = '';

        for (const word of words) {
          if (newLine.length + word.length > maxLine) {
            lines.push(newLine);
            newLine = word;
          } else if (newLine === '') {
            newLine = word;
          } else {
            newLine += ' ' + word;
          }
        }

        lines.push(newLine);
      } else {
        lines.push(line);
      }
    }

    lines = lines.map(x => x.replace(/\*/g, '&#42;').trim());

    for (const irregularSpace of irregularSpaces) {
      lines = lines.map(line => line.replace(irregularSpace, ' '));
    }

    if (lines.length === 1) {
      this.writer.writeLine(`/** ${lines[0]} */`);
    } else if (lines.length > 1) {
      this.writer.writeLine(`/**`);
      _.forEach(lines, line =>
        line ? this.writer.writeLine(` * ${line}`) : this.writer.writeLine(` *`)
      );
      this.writer.writeLine(` */`);
    }
  }

  method(
    name: string,
    parameters: Array<{
      parameter: string;
      type: string | TypescriptWriterCallback;
      required: boolean;
    }>,
    returnType: string,
    singleLine = false
  ) {
    this.writer.startIndentedLine(`${name}(`);

    _.forEach(parameters, (parameter, index) => {
      this.write(`${parameter.parameter}${parameter.required ? '' : '?'}: `);
      this.write(parameter.type);

      if (index + 1 < parameters.length) {
        this.write(',');

        if (singleLine) {
          this.write(' ');
        } else {
          this.writeNewLine();
        }
      }
    });

    this.writer.write(`): ${returnType};`);

    this.endLine();
  }

  writeLine(chunk = '') {
    this.writer.writeLine(chunk);
  }

  writeNewLine(chunk = '') {
    this.writer.writeNewLine(chunk);
  }

  write(chunk: string | TypescriptWriterCallback = '') {
    if (typeof chunk === 'string') {
      this.writer.write(chunk);
    } else if (typeof chunk === 'function') {
      chunk(this);
    }
  }

  end() {
    this.writer.end();
  }
}

function getName(path: string | undefined): string | undefined {
  if (path == null) {
    return undefined;
  }
  const parts = path.split('.');

  if (parts.length > 0) {
    return _.last(parts);
  } else {
    return undefined;
  }
}

function checkExists<T>(t: T): NonNullable<T> {
  if (t == null) {
    throw new Error('Expected non-null reference, but got null');
  }
  return t as NonNullable<T>;
}

function getType(
  type: gapi.client.discovery.JsonSchema,
  schemas: Record<string, gapi.client.discovery.JsonSchema>
): string | TypescriptWriterCallback {
  if (type.type === 'array') {
    const child = getType(checkExists(type.items), schemas);

    if (typeof child === 'string') {
      return `${child}[]`;
    } else if (typeof child === 'function') {
      return (writer: TypescriptTextWriter) => {
        writer.write('Array<');
        child(writer);
        writer.write('>');
      };
    } else {
      return '[]';
    }
  } else if (type.type === 'object' && type.properties) {
    return (writer: TypescriptTextWriter) => {
      writer.anonymousType(() => {
        _.forEach(type.properties, (property, propertyName) => {
          if (property.description) {
            writer.comment(formatComment(property.description));
          }
          writer.property(
            propertyName,
            getType(property, schemas),
            property.required || false
          );
        });

        if (type.additionalProperties) {
          writer.property(
            '[key: string]',
            getType(type.additionalProperties, schemas)
          );
        }
      });
    };
  } else if (type.type === 'object' && type.additionalProperties) {
    return (writer: TypescriptTextWriter) => {
      const child = getType(checkExists(type.additionalProperties), schemas);
      writer.write('Record<string, ');
      writer.write(child);
      writer.write('>');
    };
  } else if (type.type) {
    const tsType = typesMap[type.type] || type.type;
    return type.repeated ? `${tsType} | ${tsType}[]` : tsType;
  } else if (type.$ref) {
    const referencedType = schemas[type.$ref];

    if (isEmptySchema(referencedType)) {
      return 'any';
    }

    return type.$ref;
  } else throw Error();
}

function formatComment(comment: string) {
  if (!comment) return '';

  return comment;
}

function getMethodReturn(
  method: gapi.client.discovery.RestMethod,
  schemas: Record<string, gapi.client.discovery.JsonSchema>
) {
  const name = schemas['Request'] ? 'client.Request' : 'Request';

  if (method.response) {
    const schema = schemas[checkExists(method.response.$ref)];

    if (schema && !_.isEmpty(schema.properties)) {
      return `${name}<${method.response.$ref}>`;
    } else {
      return `${name}<{}>`;
    }
  } else {
    return `${name}<void>`;
  }
}

function loadTemplate(name: string) {
  let filename = '';

  if (fs.existsSync(name)) {
    filename = name;
  } else if (fs.existsSync(path.join('..', name))) {
    filename = path.join('..', name);
  } else {
    throw Error(`Can't find ${name} file template`);
  }

  doT.templateSettings.strip = false;

  return doT.template(fs.readFileSync(filename, 'utf-8'));
}

const readmeTpl = loadTemplate('readme.dot');
const tsconfigTpl = loadTemplate('tsconfig.dot');
const tslintTpl = loadTemplate('tslint.dot');

function isEmptySchema(schema: gapi.client.discovery.JsonSchema) {
  return _.isEmpty(schema.properties) && !schema.additionalProperties;
}

export class App {
  private readonly typingsDirectory: string;
  private seenSchemaRefs: Set<string> = new Set();

  constructor(private base = __dirname + '/../types/') {
    this.typingsDirectory = base;

    ensureDirectoryExists(this.base);

    ensureDirectoryExists(this.typingsDirectory);

    ensureDirectoryExists(tmpDirPath);

    console.log(`base directory: ${this.base}`);
    console.log(`typings directory: ${this.typingsDirectory}`);
    console.log();
  }

  static parseOutPath(dir: string) {
    if (!fs.existsSync(dir)) {
      ensureDirectoryExists(dir);
    }

    return dir;
  }

  /**
   * Creates a callback that writes request parameters.
   */
  private static createRequestParameterWriterCallback(
    parameters: Record<string, JsonSchema>,
    schemas: Record<string, JsonSchema>,
    ref?: string
  ) {
    return function requestParameterWriterCallback(
      writer: TypescriptTextWriter
    ) {
      writer.anonymousType(() => {
        _.forEach(parameters, (data, key) => {
          if (data.description) {
            writer.comment(formatComment(data.description));
          }

          writer.property(key, getType(data, schemas), Boolean(data.required));
        });

        if (ref) {
          writer.comment('Request body');
          writer.property('resource', ref, true);
        }
      });
    };
  }

  /**
   * Writes specified resource definition.
   */
  private writeResources(
    out: TypescriptTextWriter,
    resources: Record<string, RestResource>,
    parameters: Record<string, JsonSchema> = {},
    schemas: Record<string, JsonSchema>
  ) {
    _.forEach(resources, (resource, resourceName) => {
      const resourceInterfaceName = getResourceTypeName(resourceName);

      if (resource.resources) {
        this.writeResources(out, resource.resources, parameters, schemas);
      }

      out.interface(resourceInterfaceName, () => {
        _.forEach(resource.methods, method => {
          if (method.description) {
            out.comment(formatComment(method.description));
          }

          const requestRef = method.request?.$ref;
          const requestParameters: Record<string, JsonSchema> = sortObject({
            ...parameters,
            ...method.parameters,
          });

          if (!requestParameters.resource || !requestRef) {
            // generate method(request)
            out.method(
              formatPropertyName(checkExists(getName(method.id))),
              [
                {
                  parameter: 'request',
                  type: App.createRequestParameterWriterCallback(
                    requestParameters,
                    schemas,
                    requestRef
                  ),
                  required: Boolean(requestRef),
                },
              ],
              getMethodReturn(method, schemas)
            );
          }

          if (requestRef) {
            // generate method(request, body)
            out.method(
              formatPropertyName(checkExists(getName(method.id))),
              [
                {
                  parameter: 'request',
                  type: App.createRequestParameterWriterCallback(
                    requestParameters,
                    schemas
                  ),
                  required: true,
                },
                {
                  parameter: 'body',
                  type: requestRef,
                  required: true,
                },
              ],
              getMethodReturn(method, schemas)
            );
          }
        });

        if (resource.resources) {
          _.forEach(resource.resources, (_, childResourceName) => {
            const childResourceInterfaceName = getResourceTypeName(
              childResourceName
            );
            out.property(childResourceName, childResourceInterfaceName);
          });
        }
      });
    });
  }

  private static getTypingsName(api: string, version: string | null) {
    if (version == null) {
      return `${typingsPrefix}${api}`;
    } else {
      return path.join(`${typingsPrefix}${api}`, version);
    }
  }

  private getTypingsDirectory(api: string, version: string | null) {
    return path.join(this.typingsDirectory, App.getTypingsName(api, version));
  }

  /// writes api description for specified JSON object
  private processApi(
    destinationDirectory: string,
    api: gapi.client.discovery.RestDescription,
    actualVersion: boolean,
    url: string
  ) {
    console.log(
      `Generating ${api.id} definitions... ${(api.labels &&
        api.labels.join(', ')) ||
        ''}`
    );

    const stream = fs.createWriteStream(
      path.join(destinationDirectory, 'index.d.ts')
    );
    const writer = new TypescriptTextWriter(
      new IndentedTextWriter(new StreamWriter(stream))
    );

    writer.writeLine(
      `// Type definitions for non-npm package ${api.title} ${
        api.version
      } ${parseVersion(checkExists(api.version))}`
    );
    writer.writeLine(`// Project: ${api.documentationLink}`);
    writer.writeLine(
      `// Definitions by: Maxim Mazurok <https://github.com/Maxim-Mazurok>`
    );
    writer.writeLine(
      `// Definitions: https://github.com/DefinitelyTyped/DefinitelyTyped`
    );
    writer.writeLine(`// TypeScript Version: 2.8`);
    writer.writeLine();
    writer.writeLine(`// IMPORTANT`);
    writer.writeLine(
      `// This file was generated by https://github.com/Maxim-Mazurok/google-api-typings-generator. Please do not edit it manually.`
    );
    writer.writeLine(
      `// In case of any problems please post issue to https://github.com/Maxim-Mazurok/google-api-typings-generator`
    );
    writer.writeLine(`// Generated from: ${url}`);
    writer.writeLine(`// Revision: ${api.revision}`);
    writer.writeLine();
    writer.referenceTypes('gapi.client');

    // write main namespace
    writer.declareNamespace(`gapi.client`, () => {
      writer.comment(formatComment(`Load ${api.title} ${api.version}`));

      writer.method(
        `function load`,
        [
          { parameter: `name`, type: `"${api.name}"`, required: true },
          { parameter: `version`, type: `"${api.version}"`, required: true },
        ],
        'PromiseLike<void>',
        true
      );

      writer.method(
        `function load`,
        [
          { parameter: `name`, type: `"${api.name}"`, required: true },
          { parameter: `version`, type: `"${api.version}"`, required: true },
          { parameter: `callback`, type: `() => any`, required: true },
        ],
        'void',
        true
      );

      // expose root resources to gapi.client namespace

      writer.endLine();

      writer.namespace(checkExists(api.name), () => {
        const schemas = checkExists(api.schemas);

        _.forEach(schemas, schema => {
          if (isEmptySchema(schema)) {
            writer.writeLine(`// tslint:disable-next-line:no-empty-interface`);
          }
          writer.interface(checkExists(schema.id), () => {
            if (schema.properties) {
              _.forEach(schema.properties, (data, key) => {
                if (data.description) {
                  writer.comment(formatComment(data.description));
                }
                writer.property(
                  key,
                  getType(data, schemas),
                  data.required || false
                );
              });
            }

            if (schema.additionalProperties) {
              writer.property(
                '[key: string]',
                getType(schema.additionalProperties, schemas)
              );
            }
          });
        });

        if (api.resources) {
          this.writeResources(writer, api.resources, api.parameters, schemas);

          _.forEach(api.resources, (_, resourceName) => {
            if (resourceName !== 'debugger') {
              writer.endLine();
              writer.writeLine(
                `const ${resourceName}: ${getResourceTypeName(resourceName)};`
              );
            }
          });
        }
      });
    });

    writer.end();
  }

  private request(url: string): Promise<gapi.client.discovery.DirectoryList> {
    return new Promise((resolve, reject) => {
      request(url, { gzip: true }, (error, response, body) => {
        if (!error && response.statusCode === 200) {
          try {
            const api = JSON.parse(body) as gapi.client.discovery.DirectoryList;
            resolve(api);
          } catch (e) {
            console.error(
              `Caught an error: ${e.message}; while parsing JSON from ${url}: "${body}"`
            );
            reject(error);
          }
        } else {
          console.error('Got an error: ', error);
          if (response && response.statusCode) {
            console.error(`with status code: ${response.statusCode}`);
          }
          console.error(`while fetching ${url}`);
          reject(error);
        }
      });
    });
  }

  writeTemplate(
    filepath: string,
    template: doT.RenderFunction,
    api: gapi.client.discovery.RestDescription
  ) {
    const stream = fs.createWriteStream(filepath),
      writer = new StreamWriter(stream);

    try {
      writer.write(template({ ...api, formatPropertyName }));
    } finally {
      writer.end();
    }
  }

  async processService(url: string, actualVersion: boolean) {
    let api;

    try {
      api = (await this.request(url)) as gapi.client.discovery.RestDescription;
    } catch (e) {
      console.warn(e);
      return;
    }

    api = sortObject(api);
    api.name = api.name!.toLocaleLowerCase();
    api.version = api.version!.toLocaleLowerCase();

    const destinationDirectory = this.getTypingsDirectory(
      api.name,
      actualVersion ? null : api.version
    );

    fs.writeFileSync(
      join(tmpDirPath, `${basename(destinationDirectory)}.json`),
      JSON.stringify(api)
    );

    ensureDirectoryExists(destinationDirectory);

    await this.processApi(destinationDirectory, api, actualVersion, url);

    const templateData = { ...api, actualVersion };

    this.writeTemplate(
      path.join(destinationDirectory, 'readme.md'),
      readmeTpl,
      templateData
    );
    this.writeTemplate(
      path.join(destinationDirectory, `tsconfig.json`),
      tsconfigTpl,
      templateData
    );
    this.writeTemplate(
      path.join(destinationDirectory, `tslint.json`),
      tslintTpl,
      templateData
    );

    this.writeTests(destinationDirectory, api);
  }

  private writePropertyValue(
    scope: TypescriptTextWriter,
    api: gapi.client.discovery.RestDescription,
    property: gapi.client.discovery.JsonSchema
  ) {
    switch (property.type) {
      case 'number':
      case 'integer':
        scope.write(`42`);
        break;
      case 'boolean':
        scope.write(`true`);
        break;
      case 'string':
        scope.write(`"Test string"`);
        break;
      case 'array':
        this.writeArray(scope, api, checkExists(property.items));
        break;
      case 'object':
        this.writeObject(scope, api, property);
        break;
      case 'any':
        scope.write(`42`);
        break;
      default:
        throw new Error(`Unknown scalar type ${property.type}`);
    }
  }

  private writeArray(
    scope: TypescriptTextWriter,
    api: gapi.client.discovery.RestDescription,
    items: gapi.client.discovery.JsonSchema
  ) {
    const schemaName = items.$ref;
    if (schemaName && this.seenSchemaRefs.has(schemaName)) {
      // Break out of recursive reference by writing undefined
      scope.write(`undefined`);
      return;
    }

    scope.scope(
      () => {
        scope.newLine('');
        if (schemaName) {
          this.writeSchemaRef(scope, api, schemaName);
        } else {
          this.writePropertyValue(scope, api, items);
        }
      },
      `[`,
      `]`
    );
  }

  private writeObject(
    scope: TypescriptTextWriter,
    api: gapi.client.discovery.RestDescription,
    object: gapi.client.discovery.JsonSchema
  ) {
    const schemaName = object.additionalProperties?.$ref;
    if (schemaName && this.seenSchemaRefs.has(schemaName)) {
      scope.write(`undefined`);
      return;
    }
    if (object.properties) {
      // If the object has properties, only write that structure
      scope.scope(() => {
        this.writeProperties(scope, api, object.properties!);
      });
      return;
    } else if (object.additionalProperties) {
      // Otherwise, we have a Record<K, V> and we should write a placeholder key
      scope.scope(() => {
        scope.newLine(`A: `);
        if (schemaName) {
          this.writeSchemaRef(scope, api, schemaName);
        } else {
          this.writePropertyValue(scope, api, object.additionalProperties!);
        }
      });
    } else {
      this.writePropertyValue(scope, api, object);
    }
  }

  // Performs a lookup of the specified interface/schema type and recursively generates stubbed values
  private writeSchemaRef(
    scope: TypescriptTextWriter,
    api: gapi.client.discovery.RestDescription,
    schemaName: string
  ) {
    if (this.seenSchemaRefs.has(schemaName)) {
      // Break out of recursive reference by writing undefined
      scope.write(`undefined`);
      return;
    }

    const schema = checkExists(api.schemas)[schemaName];
    if (!schema) {
      throw new Error(
        `Attempted to generate stub for unknown schema '${schemaName}'`
      );
    }

    this.seenSchemaRefs.add(schemaName);
    this.writeObject(scope, api, schema);
    this.seenSchemaRefs.delete(schemaName);
  }

  private writeProperties(
    scope: TypescriptTextWriter,
    api: gapi.client.discovery.RestDescription,
    record: Record<string, gapi.client.discovery.JsonSchema>
  ) {
    _.forEach(record, (parameter, name) => {
      scope.newLine(`${formatPropertyName(name)}: `);
      if (parameter.type === 'object') {
        this.writeObject(scope, api, parameter);
      } else if (parameter.$ref) {
        this.writeSchemaRef(scope, api, parameter.$ref);
      } else {
        this.writePropertyValue(scope, api, parameter);
      }
      scope.endLine(`,`);
    });
  }

  private writeResourceTests(
    scope: TypescriptTextWriter,
    api: RestDescription,
    ancestors: string,
    resourceName: string,
    resource: gapi.client.discovery.RestResource
  ) {
    _.forEach(resource.methods, (method, methodName) => {
      scope.comment(method.description);
      scope.newLine(`await ${ancestors}.${resourceName}.${methodName}(`);

      const params: Record<string, JsonSchema> | undefined = method.parameters;
      const ref = method.request?.$ref;

      if (params) {
        scope.scope(() => {
          this.writeProperties(scope, api, params);
        });
      }

      if (ref) {
        if (!params) {
          scope.write(`{} `);
        }

        scope.write(`, `);

        this.writeSchemaRef(scope, api, ref);
      }

      scope.endLine(`);`);

      _.forEach(resource.resources, (subResource, subResourceName) => {
        this.writeResourceTests(
          scope,
          api,
          `${ancestors}.${resourceName}`,
          subResourceName,
          subResource
        );
      });
    });
  }

  private writeTests(
    destinationDirectory: string,
    api: gapi.client.discovery.RestDescription
  ) {
    const stream = fs.createWriteStream(
        path.join(destinationDirectory, `gapi.client.${api.name}-tests.ts`)
      ),
      writer = new TypescriptTextWriter(
        new IndentedTextWriter(new StreamWriter(stream))
      );

    writer.write(`/* This is stub file for gapi.client.${api.name} definition tests */
/* IMPORTANT.
* This file was automatically generated by https://github.com/Maxim-Mazurok/google-api-typings-generator. Please do not edit it manually.
* In case of any problems please post issue to https://github.com/Maxim-Mazurok/google-api-typings-generator
**/`);

    writer.writeLine();
    writer.newLine("gapi.load('client', () => ");
    writer.scope(writer3 => {
      writer3.comment('now we can use gapi.client');
      writer3.newLine(
        `gapi.client.load('${api.name}', '${api.version}', () => `
      );
      writer3.scope(() => {
        writer3.comment(`now we can use gapi.client.${api.name}`);
        writer3.endLine();
        if (api.auth) {
          writer3.comment(
            `don't forget to authenticate your client before sending any request to resources:`
          );
          writer3.comment(
            `declare client_id registered in Google Developers Console`
          );

          writer3.writeLine(`const client_id = '<<PUT YOUR CLIENT ID HERE>>';`);
          writer3.newLine(`const scope = `);
          writer3.scope(
            () => {
              const oauth2 = checkExists(api?.auth?.oauth2);
              _.forEach(oauth2.scopes, (value, scope) => {
                writer3.comment(value.description);
                writer3.writeLine(`'${scope}',`);
              });
            },
            '[',
            ']'
          );

          writer3.endLine(';');
          writer3.writeLine(`const immediate = false;`);
          writer3.newLine(
            `gapi.auth.authorize({ client_id, scope, immediate }, authResult => `
          );

          writer3.scope(scope => {
            writer3.newLine(`if (authResult && !authResult.error) `);
            scope.scope(a => {
              a.comment(`handle successful authorization`);
              a.writeLine(`run();`);
            });
            scope.write(` else `);
            scope.scope(() => {
              scope.comment(`handle authorization error`);
            });
            writer3.endLine();
          });

          writer3.endLine(');');
        } else {
          writer3.writeLine(`run();`);
        }
      });

      writer3.endLine(');');
      writer3.endLine();
      writer3.newLine(`async function run() `);
      writer.scope(scope => {
        _.forEach(api.resources, (resource, resourceName) => {
          this.writeResourceTests(
            scope,
            api,
            `gapi.client.${api.name}`,
            resourceName,
            resource
          );
        });
      });

      writer3.endLine();
    });
    writer.endLine(');');
  }

  async discover(service: string | undefined, allVersions = false) {
    console.log('Discovering Google services...');

    const list: gapi.client.discovery.DirectoryList = await this.request(
      'https://www.googleapis.com/discovery/v1/apis'
    );

    const apis = list
      .items!.filter(api => service == null || api.name === service)
      .filter(api => excludedApi.indexOf(checkExists(api.name)) < 0);

    if (apis.length === 0) {
      throw Error("Can't find services");
    }

    _.forEach(
      _.groupBy(apis, item => item.name),
      async (associatedApis, apiKey) => {
        const preferredApi =
          associatedApis.find(x => x.preferred) ||
          associatedApis.sort((a, b) =>
            checkExists(a.version) > checkExists(b.version) ? 1 : -1
          )[0];

        if (preferredApi) {
          try {
            await this.processService(
              checkExists(preferredApi.discoveryRestUrl),
              checkExists(preferredApi.preferred)
            );
          } catch (e) {
            console.error(e);
            throw Error(
              `Error processing service: ${preferredApi.discoveryRestUrl}`
            );
          }
        } else {
          console.warn(`Can't find preferred API for ${apiKey}`);
        }

        if (allVersions) {
          for (const api of associatedApis.filter(x => x !== preferredApi)) {
            try {
              await this.processService(
                checkExists(api.discoveryRestUrl),
                checkExists(api.preferred)
              );
            } catch (e) {
              console.error(e);
            }
          }
        }
      }
    );
  }
}<|MERGE_RESOLUTION|>--- conflicted
+++ resolved
@@ -9,11 +9,8 @@
 import RestResource = gapi.client.discovery.RestResource;
 import RestDescription = gapi.client.discovery.RestDescription;
 
-<<<<<<< HEAD
 export const typingsPrefix = 'gapi.client.';
-=======
 export const tmpDirPath = resolve(__dirname, './../.tmp');
->>>>>>> 1954654a
 
 const typesMap: { [key: string]: string } = {
   integer: 'number',
