<<<<<<< HEAD
import program from 'commander';
=======
import * as program from 'commander';
>>>>>>> dcebe9e9
import { App } from './app';

const params = program
  .version('0.0.1')
  .option(
    '-u, --url [url]',
    'process only specific REST service definition by url'
  )
  .option(
    '-s, --service [name]',
    'process only specific REST service definition by name'
  )
  .option('-a, --all', 'include previously versions', false)
  .option('-o, --out [path]', 'output directory', App.parseOutPath)
  .parse(process.argv);

console.info(`Output directory: ${params.out}`);

const app = new App(params.out);

if (params.url) {
  app.processService(params.url, true).then(
    () => console.log('Done'),
    error => console.error(error)
  );
} else {
  app.discover(params.service, params.all || false).then(
    () => console.log('Done'),
    error => console.error(error)
  );
}<|MERGE_RESOLUTION|>--- conflicted
+++ resolved
@@ -1,8 +1,4 @@
-<<<<<<< HEAD
 import program from 'commander';
-=======
-import * as program from 'commander';
->>>>>>> dcebe9e9
 import { App } from './app';
 
 const params = program
