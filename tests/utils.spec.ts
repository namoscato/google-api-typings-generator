import 'jasmine';
<<<<<<< HEAD
import _ from 'lodash';
import assert from 'assert';
import { parseVersion } from '../src/utils';
=======
import * as _ from 'lodash';
import * as assert from 'assert';
import { getResourceTypeName, parseVersion } from '../src/utils';
>>>>>>> 1bc56cdc

describe('parseVersion', () => {
  const expectations = {
    v1: '1.0',
    'v1.2': '1.2',
    'v1.2beta3': '1.2',
    vm_beta: '0.0',
    invalid: '0.0',
  };

  _.forEach(expectations, (expected, given) => {
    it(`should parse: ${given}`, () => {
      assert.equal(parseVersion(given), expected);
    });
  });
});

describe('getResourceTypeName', () => {
  const expectations = {
    marketplaceprivateauction: 'MarketplaceprivateauctionResource',
    marketplacePrivateAuction: 'MarketplacePrivateAuctionResource',
    'marketplace-privateauction': 'MarketplacePrivateauctionResource',
    'marketplace-private-auction': 'MarketplacePrivateAuctionResource',
  };

  _.forEach(expectations, (expected, given) => {
    it(`should convert: ${given}`, () => {
      assert.equal(getResourceTypeName(given), expected);
    });
  });
});<|MERGE_RESOLUTION|>--- conflicted
+++ resolved
@@ -1,13 +1,7 @@
 import 'jasmine';
-<<<<<<< HEAD
 import _ from 'lodash';
 import assert from 'assert';
-import { parseVersion } from '../src/utils';
-=======
-import * as _ from 'lodash';
-import * as assert from 'assert';
 import { getResourceTypeName, parseVersion } from '../src/utils';
->>>>>>> 1bc56cdc
 
 describe('parseVersion', () => {
   const expectations = {
